<?xml version="1.0" encoding="UTF-8"?>
<project xmlns="http://maven.apache.org/POM/4.0.0" xmlns:xsi="http://www.w3.org/2001/XMLSchema-instance" xsi:schemaLocation="http://maven.apache.org/POM/4.0.0 http://maven.apache.org/xsd/maven-4.0.0.xsd">
	<modelVersion>4.0.0</modelVersion>
	<parent>
		<groupId>org.springframework.boot</groupId>
		<artifactId>spring-boot-deployment-tests</artifactId>
		<version>1.3.0.BUILD-SNAPSHOT</version>
	</parent>
	<artifactId>spring-boot-deployment-test-tomee</artifactId>
	<packaging>war</packaging>
	<name>Spring Boot TomEE Deployment Test</name>
	<description>Spring Boot TomEE Deployment Test</description>
	<url>http://projects.spring.io/spring-boot/</url>
	<organization>
		<name>Pivotal Software, Inc.</name>
		<url>http://www.spring.io</url>
	</organization>
	<properties>
		<main.basedir>${basedir}/../..</main.basedir>
		<tomee.version>1.7.1</tomee.version>
		<cargo.container.id>tomee1x</cargo.container.id>
		<cargo.container.url>
			http://mirrors.ibiblio.org/apache/tomee/tomee-${tomee.version}/apache-tomee-${tomee.version}-webprofile.zip
		</cargo.container.url>
	</properties>
	<dependencies>
		<dependency>
			<groupId>org.springframework.boot</groupId>
			<artifactId>spring-boot-starter-web</artifactId>
			<exclusions>
				<exclusion>
					<groupId>org.springframework.boot</groupId>
					<artifactId>spring-boot-starter-tomcat</artifactId>
				</exclusion>
				<exclusion>
					<groupId>org.hibernate</groupId>
					<artifactId>hibernate-validator</artifactId>
				</exclusion>
			</exclusions>
		</dependency>
		<dependency>
			<groupId>javax.servlet</groupId>
			<artifactId>javax.servlet-api</artifactId>
			<scope>provided</scope>
		</dependency>
	</dependencies>
	<build>
		<plugins>
			<plugin>
				<groupId>org.codehaus.mojo</groupId>
				<artifactId>build-helper-maven-plugin</artifactId>
				<executions>
					<execution>
						<id>reserve-network-port</id>
						<goals>
							<goal>reserve-network-port</goal>
						</goals>
						<phase>process-resources</phase>
						<configuration>
							<portNames>
								<portName>appserver.port</portName>
								<portName>appserver.ajp.port</portName>
							</portNames>
						</configuration>
					</execution>
				</executions>
			</plugin>
			<plugin>
				<groupId>org.codehaus.cargo</groupId>
				<artifactId>cargo-maven2-plugin</artifactId>
				<configuration>
<<<<<<< HEAD
					<container>
						<containerId>tomee1x</containerId>
						<timeout>300000</timeout>
						<zipUrlInstaller>
							<url>http://www.us.apache.org/dist/tomee/tomee-${tomee.version}/apache-tomee-${tomee.version}-webprofile.zip</url>
						</zipUrlInstaller>
					</container>
=======
>>>>>>> 426a8dc1
					<configuration>
						<properties>
							<cargo.servlet.port>${appserver.port}</cargo.servlet.port>
							<cargo.tomcat.ajp.port>${appserver.ajp.port}</cargo.tomcat.ajp.port>
						</properties>
					</configuration>
				</configuration>
			</plugin>
			<plugin>
				<groupId>org.apache.maven.plugins</groupId>
				<artifactId>maven-failsafe-plugin</artifactId>
				<configuration>
					<systemPropertyVariables>
						<port>${appserver.port}</port>
					</systemPropertyVariables>
				</configuration>
			</plugin>
		</plugins>
	</build>
</project><|MERGE_RESOLUTION|>--- conflicted
+++ resolved
@@ -69,16 +69,6 @@
 				<groupId>org.codehaus.cargo</groupId>
 				<artifactId>cargo-maven2-plugin</artifactId>
 				<configuration>
-<<<<<<< HEAD
-					<container>
-						<containerId>tomee1x</containerId>
-						<timeout>300000</timeout>
-						<zipUrlInstaller>
-							<url>http://www.us.apache.org/dist/tomee/tomee-${tomee.version}/apache-tomee-${tomee.version}-webprofile.zip</url>
-						</zipUrlInstaller>
-					</container>
-=======
->>>>>>> 426a8dc1
 					<configuration>
 						<properties>
 							<cargo.servlet.port>${appserver.port}</cargo.servlet.port>
