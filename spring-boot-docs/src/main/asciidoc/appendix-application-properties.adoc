--- conflicted
+++ resolved
@@ -139,17 +139,9 @@
 	spring.reactor.stacktrace-mode.enabled=false # Set whether Reactor should collect stacktrace information at runtime.
 
 	# SENDGRID ({sc-spring-boot-autoconfigure}/sendgrid/SendGridAutoConfiguration.{sc-ext}[SendGridAutoConfiguration])
-<<<<<<< HEAD
 	spring.sendgrid.api-key= # SendGrid api key (alternative to username/password)
-	spring.sendgrid.proxy.host= # SendGrid proxy host
-	spring.sendgrid.proxy.port= # SendGrid proxy port
-=======
-	spring.sendgrid.api-key= # SendGrid api key (alternative to username/password).
-	spring.sendgrid.username= # SendGrid account username.
-	spring.sendgrid.password= # SendGrid account password.
 	spring.sendgrid.proxy.host= # SendGrid proxy host.
 	spring.sendgrid.proxy.port= # SendGrid proxy port.
->>>>>>> b037d7a4
 
 
 	# ----------------------------------------
