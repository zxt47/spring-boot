--- conflicted
+++ resolved
@@ -142,14 +142,8 @@
 
 	}
 
-<<<<<<< HEAD
 	@Configuration(proxyBeanMethods = false)
-	@Import({ TestEndpoint.class, TestControllerEndpoint.class,
-			TestRestControllerEndpoint.class })
-=======
-	@Configuration
 	@Import({ TestEndpoint.class, TestControllerEndpoint.class, TestRestControllerEndpoint.class })
->>>>>>> 24925c3d
 	static class WithRegularEndpointConfiguration {
 
 	}
