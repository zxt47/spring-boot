/*
 * Copyright 2012-2016 the original author or authors.
 *
 * Licensed under the Apache License, Version 2.0 (the "License");
 * you may not use this file except in compliance with the License.
 * You may obtain a copy of the License at
 *
 *      http://www.apache.org/licenses/LICENSE-2.0
 *
 * Unless required by applicable law or agreed to in writing, software
 * distributed under the License is distributed on an "AS IS" BASIS,
 * WITHOUT WARRANTIES OR CONDITIONS OF ANY KIND, either express or implied.
 * See the License for the specific language governing permissions and
 * limitations under the License.
 */

package org.springframework.boot.devtools.restart;

import java.io.File;
import java.io.FileOutputStream;
import java.io.IOException;
import java.net.URL;
import java.net.URLClassLoader;
import java.util.jar.Attributes;
import java.util.jar.JarOutputStream;
import java.util.jar.Manifest;

import org.junit.Rule;
import org.junit.Test;
import org.junit.rules.TemporaryFolder;

import org.springframework.util.StringUtils;

import static org.assertj.core.api.Assertions.assertThat;

/**
 * Tests for {@link ChangeableUrls}.
 *
 * @author Phillip Webb
 * @author Andy Wilkinson
 */
public class ChangeableUrlsTests {

	@Rule
	public TemporaryFolder temporaryFolder = new TemporaryFolder();

	@Test
	public void folderUrl() throws Exception {
		URL url = makeUrl("myproject");
		assertThat(ChangeableUrls.fromUrls(url).size()).isEqualTo(1);
	}

	@Test
	public void fileUrl() throws Exception {
		URL url = this.temporaryFolder.newFile().toURI().toURL();
		assertThat(ChangeableUrls.fromUrls(url).size()).isEqualTo(0);
	}

	@Test
	public void httpUrl() throws Exception {
		URL url = new URL("http://spring.io");
		assertThat(ChangeableUrls.fromUrls(url).size()).isEqualTo(0);
	}

	@Test
	public void skipsUrls() throws Exception {
		ChangeableUrls urls = ChangeableUrls.fromUrls(makeUrl("spring-boot"),
				makeUrl("spring-boot-autoconfigure"), makeUrl("spring-boot-actuator"),
				makeUrl("spring-boot-starter"),
				makeUrl("spring-boot-starter-some-thing"));
		assertThat(urls.size()).isEqualTo(0);
	}

	@Test
	public void urlsFromJarClassPathAreConsidered() throws Exception {
		URL projectCore = makeUrl("project-core");
		URL projectWeb = makeUrl("project-web");
		File relative = this.temporaryFolder.newFolder();
		ChangeableUrls urls = ChangeableUrls.fromUrlClassLoader(new URLClassLoader(
				new URL[] { makeJarFileWithUrlsInManifestClassPath(projectCore,
<<<<<<< HEAD
						projectWeb) }));
		assertThat(urls.toList()).containsExactly(projectCore, projectWeb);
=======
						projectWeb, relative.getName() + "/") }));
		assertThat(urls.toList(),
				contains(projectCore, projectWeb, relative.toURI().toURL()));
>>>>>>> 1412eaa0
	}

	private URL makeUrl(String name) throws IOException {
		File file = this.temporaryFolder.newFolder();
		file = new File(file, name);
		file = new File(file, "target");
		file = new File(file, "classes");
		file.mkdirs();
		return file.toURI().toURL();
	}

	private URL makeJarFileWithUrlsInManifestClassPath(Object... urls) throws Exception {
		File classpathJar = this.temporaryFolder.newFile("classpath.jar");
		Manifest manifest = new Manifest();
		manifest.getMainAttributes().putValue(Attributes.Name.MANIFEST_VERSION.toString(),
				"1.0");
		manifest.getMainAttributes().putValue(Attributes.Name.CLASS_PATH.toString(),
				StringUtils.arrayToDelimitedString(urls, " "));
		new JarOutputStream(new FileOutputStream(classpathJar), manifest).close();
		return classpathJar.toURI().toURL();
	}

}<|MERGE_RESOLUTION|>--- conflicted
+++ resolved
@@ -78,14 +78,9 @@
 		File relative = this.temporaryFolder.newFolder();
 		ChangeableUrls urls = ChangeableUrls.fromUrlClassLoader(new URLClassLoader(
 				new URL[] { makeJarFileWithUrlsInManifestClassPath(projectCore,
-<<<<<<< HEAD
-						projectWeb) }));
-		assertThat(urls.toList()).containsExactly(projectCore, projectWeb);
-=======
 						projectWeb, relative.getName() + "/") }));
-		assertThat(urls.toList(),
-				contains(projectCore, projectWeb, relative.toURI().toURL()));
->>>>>>> 1412eaa0
+		assertThat(urls.toList()).containsExactly(projectCore, projectWeb,
+				relative.toURI().toURL());
 	}
 
 	private URL makeUrl(String name) throws IOException {
